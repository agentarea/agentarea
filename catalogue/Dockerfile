# Build stage
FROM python:3.11-slim as builder

WORKDIR /app

RUN pip install poetry
COPY pyproject.toml poetry.lock ./
RUN poetry config virtualenvs.create false
RUN poetry install --no-root

# Runtime stage
FROM python:3.11-slim

WORKDIR /app

# Install curl for healthchecks
RUN apt-get update && apt-get install -y curl && rm -rf /var/lib/apt/lists/*

# Copy installed dependencies from builder
COPY --from=builder /usr/local/lib/python3.11/site-packages /usr/local/lib/python3.11/site-packages
COPY --from=builder /usr/local/bin /usr/local/bin

# Copy project files
COPY alembic.ini ./
COPY alembic ./alembic
COPY src ./src

<<<<<<< HEAD
# Create entrypoint script
# RUN echo '#!/bin/bash\n\
#     /wait-for-it.sh db:5432 -- poetry run alembic upgrade head\n\
#     poetry run uvicorn src.app.main:app --host 0.0.0.0 --port 8000 --reload\n'\
#     > /entrypoint.sh && chmod +x /entrypoint.sh

RUN echo '#!/bin/bash\n\
    poetry run uvicorn src.app.main:app --host 0.0.0.0 --port 8000 --reload\n'\
    > /entrypoint.sh && chmod +x /entrypoint.sh
=======
ENV PYTHONPATH=/app
>>>>>>> b6f978a2

EXPOSE 8000<|MERGE_RESOLUTION|>--- conflicted
+++ resolved
@@ -25,18 +25,6 @@
 COPY alembic ./alembic
 COPY src ./src
 
-<<<<<<< HEAD
-# Create entrypoint script
-# RUN echo '#!/bin/bash\n\
-#     /wait-for-it.sh db:5432 -- poetry run alembic upgrade head\n\
-#     poetry run uvicorn src.app.main:app --host 0.0.0.0 --port 8000 --reload\n'\
-#     > /entrypoint.sh && chmod +x /entrypoint.sh
-
-RUN echo '#!/bin/bash\n\
-    poetry run uvicorn src.app.main:app --host 0.0.0.0 --port 8000 --reload\n'\
-    > /entrypoint.sh && chmod +x /entrypoint.sh
-=======
 ENV PYTHONPATH=/app
->>>>>>> b6f978a2
 
 EXPOSE 8000