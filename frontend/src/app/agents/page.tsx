--- conflicted
+++ resolved
@@ -1,13 +1,4 @@
-<<<<<<< HEAD
-=======
-"use client";
-
-import React, { useState, useEffect, useCallback, useMemo } from "react";
-import { Input } from "@/components/ui/input";
-import { Plus, Search } from "lucide-react";
->>>>>>> 66ca189c
 import Link from "next/link";
-import { Bot } from "lucide-react";
 import ContentBlock from "@/components/ContentBlock/ContentBlock";
 import { listAgents, listModelInstances } from "@/lib/api";
 import AgentsList from "./components/AgentsList";
