--- conflicted
+++ resolved
@@ -38,7 +38,6 @@
   fieldValues?: {
     name?: string;
     description?: string;
-<<<<<<< HEAD
     instruction?: string;
     model_id?: string;
     tools_config?: {
@@ -64,11 +63,7 @@
       }> | null;
     } | null;
     planning?: boolean;
-    id?: string; // Add id property for successful creation
-=======
-    instruction: string;
     id?: string;
->>>>>>> caf15beb
   };
   // Field-specific errors
   name?: string[];
@@ -143,12 +138,7 @@
       } else if (field === 'tool_name') {
         mcpToolConfigs[serverIndex][toolIndex][field] = value as string;
       } else {
-<<<<<<< HEAD
-        // Handle any other fields that might be added in the future
-        (mcpToolConfigs[serverIndex][toolIndex] as any)[field] = value;
-=======
         (mcpToolConfigs[serverIndex][toolIndex] as any)[field] = value as unknown;
->>>>>>> caf15beb
       }
     }
 
@@ -161,28 +151,7 @@
       if (!builtinToolConfigs[index]) {
         builtinToolConfigs[index] = {};
       }
-      
-<<<<<<< HEAD
-      if (field === 'requires_user_confirmation' || field === 'enabled') {
-        builtinToolConfigs[index][field] = value === 'on' || value === 'true';
-      } else if (field === 'disabled_methods') {
-        // Parse JSON for disabled_methods
-        try {
-          builtinToolConfigs[index][field] = JSON.parse(value as string);
-        } catch (parseError) {
-          console.error(`Failed to parse disabled_methods JSON for builtin tool ${index}:`, parseError);
-          builtinToolConfigs[index][field] = {};
-        }
-      } else if (field === 'tool_name') {
-        builtinToolConfigs[index][field] = value as string;
-      } else if (field === 'requires_user_confirmation') {
-        (builtinToolConfigs[index] as any)[field] = value === 'on' || value === 'true';
-      } else if (field === 'enabled') {
-        (builtinToolConfigs[index] as any)[field] = value === 'on' || value === 'true';
-      } else {
-        // Handle any other fields that might be added in the future
-        (builtinToolConfigs[index] as any)[field] = value;
-=======
+
       switch (field) {
         case 'requires_user_confirmation':
         case 'enabled':
@@ -202,7 +171,6 @@
           break;
         default:
           break;
->>>>>>> caf15beb
       }
     }
   });
@@ -307,11 +275,7 @@
 
     if (error) {
       // If the error is from the API, extract field errors if possible
-<<<<<<< HEAD
-      const errorMessage = (error as any)?.message || 'Unknown error';
-=======
       const errorMessage = (error as any)?.message || (error as any)?.detail?.[0]?.msg || 'Unknown error';
->>>>>>> caf15beb
       return {
         message: 'Failed to create agent',
         errors: { _form: [`API error: ${errorMessage}`] },
