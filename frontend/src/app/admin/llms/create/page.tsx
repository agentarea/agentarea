--- conflicted
+++ resolved
@@ -1,69 +1,3 @@
-<<<<<<< HEAD
-"use client";
-
-import { useState } from "react";
-import { Button } from "@/components/ui/button";
-import { Input } from "@/components/ui/input";
-import { Label } from "@/components/ui/label";
-import { Textarea } from "@/components/ui/textarea";
-import { Select, SelectContent, SelectItem, SelectTrigger, SelectValue } from "@/components/ui/select";
-import { Switch } from "@/components/ui/switch";
-import { Card } from "@/components/ui/card";
-import ContentBlock from "@/components/ContentBlock/ContentBlock";
-import { useTranslations } from "next-intl";
-import { 
-  Bot, 
-  FileText, 
-  Server,
-  Layers, 
-  Link, 
-  Key, 
-  Maximize2, 
-} from "lucide-react";
-
-interface FormData {
-  name: string;
-  description: string;
-  provider: string;
-  modelType: string;
-  apiKey: string;
-  endpointUrl: string;
-  contextWindow: string;
-  isPublic: boolean;
-}
-
-export default function AddLLMModelPage() {
-  const [formData, setFormData] = useState<FormData>({
-    name: "",
-    description: "",
-    provider: "",
-    modelType: "",
-    apiKey: "",
-    endpointUrl: "",
-    contextWindow: "8K",
-    isPublic: false,
-  });
-
-  const handleChange = (e: React.ChangeEvent<HTMLInputElement | HTMLTextAreaElement>) => {
-    const { name, value } = e.target;
-    setFormData((prev) => ({ ...prev, [name]: value }));
-  };
-
-  const handleSelectChange = (name: string, value: string) => {
-    setFormData((prev) => ({ ...prev, [name]: value }));
-  };
-
-  const handleSwitchChange = (checked: boolean) => {
-    setFormData((prev) => ({ ...prev, isPublic: checked }));
-  };
-
-  const handleSubmit = (e: React.FormEvent<HTMLFormElement>) => {
-    e.preventDefault();
-    console.log("Form data submitted:", formData);
-    // Here you would send the data to your API
-    alert(t('addModelSuccess'));
-  };
-=======
 import ContentBlock from "@/components/ContentBlock/ContentBlock";
 import LLMModelForm from "./LLMModelForm";
 import { listLLMModels } from "@/lib/api";
@@ -72,72 +6,6 @@
   // TODO: Fetch default LLMs or other server data here if needed
   // For now, just render the form
   const llms = await listLLMModels();
->>>>>>> be63fc6a
-
-  const t = useTranslations('LlmBrowsePage.create');
-  const providersList = [
-    {
-      name: "OpenAI",
-      value: "openai"
-    },
-    {
-      name: "Anthropic",
-      value: "anthropic"
-    },
-    {
-      name: "Meta AI",  
-      value: "meta"
-    },
-    {
-      name: "Mistral AI",
-      value: "mistral"
-    },
-    {
-      name: "Custom Provider",
-      value: "custom"
-    }
-  ];
-
-  const modelTypesList = [
-    {
-      name: "Text-only",
-      value: "text"
-    },
-    {
-      name: "Multi-modal",
-      value: "multimodal"
-    },
-    {
-      name: "Embedding",
-      value: "embedding"
-    },
-    {
-      name: "Specialized",
-      value: "specialized"
-    }
-  ];  
-
-  const contextWindowList = [
-    {
-      name: "4K tokens",
-      value: "4K"
-    }, {
-      name: "8K tokens",
-      value: "8K"
-    }, {
-      name: "16K tokens",
-      value: "16K"
-    }, {
-      name: "32K tokens",
-      value: "32K"
-    }, {
-      name: "100K+ tokens",
-      value: "100K"
-    }, {
-      name: "Custom size",
-      value: "custom"
-    },
-  ];
 
   return (
     <ContentBlock
@@ -149,166 +17,6 @@
         }
       }}
     >
-<<<<<<< HEAD
-    <Card className="max-w-2xl mx-auto">
-      
-      <form onSubmit={handleSubmit} className="space-y-6">
-        <div className="space-y-1.5">
-          <Label htmlFor="name" className="label">
-            <Bot className="label-icon" style={{ strokeWidth: 1.5 }} /> {t('modelName')}
-          </Label>
-          <Input
-            id="name"
-            name="name"
-            placeholder={t('modelNamePlaceholder')}
-            value={formData.name}
-            onChange={handleChange}
-            required
-            className="w-full"
-          />
-        </div>
-        
-        <div className="space-y-1.5">
-          <Label htmlFor="description" className="label">
-            <FileText className="label-icon" style={{ strokeWidth: 1.5 }} /> {t('description')}
-          </Label>
-          <Textarea
-            id="description"
-            name="description"
-            placeholder={t('descriptionPlaceholder')}
-            value={formData.description}
-            onChange={handleChange}
-            required
-            rows={3}
-            className="resize-none"
-          />
-        </div>
-        
-        <div className="grid grid-cols-1 md:grid-cols-2 gap-6">
-          <div className="space-y-1.5">
-            <Label htmlFor="provider" className="label">
-              <Server className="label-icon" style={{ strokeWidth: 1.5 }} /> {t('provider')}
-            </Label>
-            <Select 
-              value={formData.provider}
-              onValueChange={(value) => handleSelectChange("provider", value)}
-            >
-              <SelectTrigger id="provider" className="w-full">
-                <SelectValue placeholder={t('selectProvider')} />
-              </SelectTrigger>
-              <SelectContent>
-                  {
-                    providersList.map((provider) => (
-                      <SelectItem key={provider.value} value={provider.value}>
-                        {provider.name}
-                      </SelectItem>
-                    ))
-                  }
-              </SelectContent>
-            </Select>
-          </div>
-          
-          <div className="space-y-1.5">
-            <Label htmlFor="modelType" className="label">
-              <Layers className="label-icon" style={{ strokeWidth: 1.5 }} /> {t('modelType')}
-            </Label>
-            <Select 
-              value={formData.modelType}
-              onValueChange={(value) => handleSelectChange("modelType", value)}
-            >
-              <SelectTrigger id="modelType" className="w-full">
-                <SelectValue placeholder={t('selectType')} />
-              </SelectTrigger>
-              <SelectContent>
-                {
-                  modelTypesList.map((modelType) => (
-                    <SelectItem key={modelType.value} value={modelType.value}>
-                      {modelType.name}
-                    </SelectItem>
-                  ))
-                }
-              </SelectContent>
-            </Select>
-          </div>
-        </div>
-        
-        <div className="space-y-1.5">
-          <Label htmlFor="endpointUrl" className="label">
-            <Link className="label-icon" style={{ strokeWidth: 1.5 }} /> {t('endpointUrl')}
-          </Label>
-          <Input
-            id="endpointUrl"
-            name="endpointUrl"
-            placeholder={t('endpointUrlPlaceholder')}
-            value={formData.endpointUrl}
-            onChange={handleChange}
-            required
-            className="w-full"
-          />
-        </div>
-        
-        <div className="space-y-1.5">
-          <Label htmlFor="apiKey" className="label">
-            <Key className="label-icon" style={{ strokeWidth: 1.5 }} /> {t('apiKey')}
-          </Label>
-          <Input
-            id="apiKey"
-            name="apiKey"
-            type="password"
-            placeholder={t('apiKeyPlaceholder')}
-            value={formData.apiKey}
-            onChange={handleChange}
-            required
-            className="w-full"
-          />
-          <p className="note mt-1">
-            {t('apiKeyDescription')}
-          </p>
-        </div>
-        
-        <div className="space-y-1.5">
-          <Label htmlFor="contextWindow" className="label">
-            <Maximize2 className="label-icon" style={{ strokeWidth: 1.5 }} /> {t('contextWindow')}
-          </Label>
-          <Select 
-            value={formData.contextWindow}
-            onValueChange={(value) => handleSelectChange("contextWindow", value)}
-          >
-            <SelectTrigger id="contextWindow" className="w-full">
-              <SelectValue placeholder={t('selectContextSize')} />
-            </SelectTrigger>
-            <SelectContent>
-              {contextWindowList.map((contextWindow) => (
-                <SelectItem key={contextWindow.value} value={contextWindow.value}>
-                  {contextWindow.name}
-                </SelectItem>
-              ))}
-            </SelectContent>
-          </Select>
-        </div>
-        
-        <div className="flex items-center space-x-2 pt-2">
-          <Switch
-            id="public-switch"
-            checked={formData.isPublic}
-            onCheckedChange={handleSwitchChange}
-          />
-          <div className="grid gap-1.5 leading-none">
-            <Label htmlFor="public-switch" className="cursor-pointer label">
-              {t('public')}
-            </Label>
-            <p className="note">
-              {t('publicDescription')}
-            </p>
-          </div>
-        </div>
-        
-        <div className="flex justify-end pt-4">
-          <Button type="submit">{t('addModel')}</Button>
-        </div>
-      </form>
-    </Card>
-=======
     <div className="max-w-2xl mx-auto">      <div className="mb-6">
         <h1 className="text-2xl font-semibold">Add LLM Model</h1>
         <p className="text-muted-foreground">
@@ -317,7 +25,6 @@
       </div>
       <LLMModelForm llms={llms.data ?? []} />
     </div>
->>>>>>> be63fc6a
     </ContentBlock>
   );
 }