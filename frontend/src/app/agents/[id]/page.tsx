<<<<<<< HEAD
import { notFound } from "next/navigation";
import { getAgent, getModelInstance } from "@/lib/api";
import ContentBlock from "@/components/ContentBlock/ContentBlock";
import { getTranslations } from "next-intl/server";
import AgentPageClient from "./components/AgentPageClient";
=======
import { redirect } from "next/navigation";
>>>>>>> 373ddec7

interface Props {
  params: Promise<{ id: string }>;
}

export default async function AgentDetailPage({ params }: Props) {
  const { id } = await params;
<<<<<<< HEAD
  const agentResponse = await getAgent(id);
  const t = await getTranslations("Agent");
  if (!agentResponse.data) {
    notFound();
  }

  const agent = agentResponse.data;

  // Fetch model instance data if agent has a model_id
  let modelInfo = null;
  if (agent.model_id) {
    const modelResponse = await getModelInstance(agent.model_id);
    if (modelResponse.data) {
      modelInfo = {
        provider_name: modelResponse.data.provider_name || undefined,
        model_display_name: modelResponse.data.model_display_name || undefined,
        config_name: modelResponse.data.config_name || undefined
      };
    }
  }

  return (
    <ContentBlock
      header={{
        breadcrumb: [
          {label: t("browseAgents"), href: "/agents"},
          {label: agent.name, href: `/agents/${agent.id}`},
        ],
        // description: agent.description || "Agent details and interaction",
        // controls: (
        //   <DeleteAgentButton
        //     agentId={agent.id}
        //     agentName={agent.name}
        //   />
        // ),
      }}
    >
      <AgentPageClient agent={agent} modelInfo={modelInfo} />
    </ContentBlock>
  );
=======
  redirect(`/agents/${id}/new-task`);
>>>>>>> 373ddec7
}<|MERGE_RESOLUTION|>--- conflicted
+++ resolved
@@ -1,12 +1,4 @@
-<<<<<<< HEAD
-import { notFound } from "next/navigation";
-import { getAgent, getModelInstance } from "@/lib/api";
-import ContentBlock from "@/components/ContentBlock/ContentBlock";
-import { getTranslations } from "next-intl/server";
-import AgentPageClient from "./components/AgentPageClient";
-=======
 import { redirect } from "next/navigation";
->>>>>>> 373ddec7
 
 interface Props {
   params: Promise<{ id: string }>;
@@ -14,48 +6,5 @@
 
 export default async function AgentDetailPage({ params }: Props) {
   const { id } = await params;
-<<<<<<< HEAD
-  const agentResponse = await getAgent(id);
-  const t = await getTranslations("Agent");
-  if (!agentResponse.data) {
-    notFound();
-  }
-
-  const agent = agentResponse.data;
-
-  // Fetch model instance data if agent has a model_id
-  let modelInfo = null;
-  if (agent.model_id) {
-    const modelResponse = await getModelInstance(agent.model_id);
-    if (modelResponse.data) {
-      modelInfo = {
-        provider_name: modelResponse.data.provider_name || undefined,
-        model_display_name: modelResponse.data.model_display_name || undefined,
-        config_name: modelResponse.data.config_name || undefined
-      };
-    }
-  }
-
-  return (
-    <ContentBlock
-      header={{
-        breadcrumb: [
-          {label: t("browseAgents"), href: "/agents"},
-          {label: agent.name, href: `/agents/${agent.id}`},
-        ],
-        // description: agent.description || "Agent details and interaction",
-        // controls: (
-        //   <DeleteAgentButton
-        //     agentId={agent.id}
-        //     agentName={agent.name}
-        //   />
-        // ),
-      }}
-    >
-      <AgentPageClient agent={agent} modelInfo={modelInfo} />
-    </ContentBlock>
-  );
-=======
   redirect(`/agents/${id}/new-task`);
->>>>>>> 373ddec7
 }