import ContentBlock from "@/components/ContentBlock/ContentBlock";
import { getTranslations } from 'next-intl/server';
import { Suspense } from "react";
import { LoadingSpinner } from "@/components/LoadingSpinner";
import { TasksData } from "./components/TasksData";
import SearchInput from "@/components/SearchInput";
import TasksHeaderTabs from "./components/TasksHeaderTabs";
import { cookies } from 'next/headers';

interface TasksPageProps {
  searchParams: Promise<{ [key: string]: string | string[] | undefined }>;
<<<<<<< HEAD
}

const statusIcons = {
  running: <Loader2 className="h-3 w-3 text-blue-500 animate-spin" />,
  completed: <CheckCircle2 className="h-3 w-3 text-green-500" />,
  success: <CheckCircle2 className="h-3 w-3 text-green-500" />,
  failed: <XCircle className="h-3 w-3 text-red-500" />,
  error: <XCircle className="h-3 w-3 text-red-500" />,
  warning: <AlertTriangle className="h-3 w-3 text-yellow-500" />,
  paused: <AlertTriangle className="h-3 w-3 text-yellow-500" />
};

function AllTasksTable({ tasks }: { tasks: TaskWithAgent[] }) {
  return (
    <div className="grid gap-2">
      {tasks.map((task) => (
        <TaskNavigationWrapper key={task.id} taskId={task.id.toString()}>
          <div className="group hover:shadow-md transition-all duration-200 border rounded-lg p-3 bg-white dark:bg-gray-900 cursor-pointer">
            <div className="flex items-start justify-between">
              <div className="flex-1 min-w-0">
                <div className="flex items-start gap-3">
                  {/* Smaller Status Indicator */}
                  <div className="flex-shrink-0 mt-0.5">
                    <div className={`w-2 h-2 rounded-full ${
                      task.status === "running" ? "bg-blue-500 animate-pulse" :
                      task.status === "completed" || task.status === "success" ? "bg-green-500" :
                      task.status === "paused" ? "bg-yellow-500" :
                      task.status === "failed" || task.status === "error" ? "bg-red-500" :
                      "bg-gray-400"
                    }`} />
                  </div>

                  {/* Compact Main Content */}
                  <div className="flex-1 min-w-0">
                    <div className="flex items-start justify-between mb-2">
                      <div className="flex-1 min-w-0">
                        <h3 className="text-base font-semibold text-gray-900 dark:text-gray-100 line-clamp-2 group-hover:text-primary transition-colors">
                          {task.description}
                        </h3>
                        <div className="flex items-center gap-3 mt-1 text-xs text-gray-600 dark:text-gray-400">
                          <div className="flex items-center gap-1">
                            <Bot className="h-3 w-3" />
                            <span>{task.agent_name || "Unknown Agent"}</span>
                          </div>
                          <div className="flex items-center gap-1">
                            <Calendar className="h-3 w-3" />
                            <span>{new Date(task.created_at).toLocaleDateString()}</span>
                          </div>
                          <span className="text-xs text-gray-500">
                            ID: {task.id.toString().slice(-8)}
                          </span>
                        </div>
                      </div>

                      {/* Compact Status Badge */}
                      <div className="flex items-center gap-1 ml-3">
                        {statusIcons[task.status as keyof typeof statusIcons]}
                        <Badge variant={
                          task.status === "running" ? "default" :
                          task.status === "paused" ? "secondary" :
                          task.status === "completed" || task.status === "success" ? "default" :
                          "destructive"
                        } className="whitespace-nowrap text-xs px-1.5 py-0.5">
                          {task.status.charAt(0).toUpperCase() + task.status.slice(1)}
                        </Badge>
                      </div>
                    </div>

                    {/* Compact Agent Description */}
                    {task.agent_description && (
                      <p className="text-xs text-gray-600 dark:text-gray-400 line-clamp-1 mb-2">
                        {task.agent_description}
                      </p>
                    )}

                    {/* Compact Result Preview */}
                    {task.result && (task.status === "completed" || task.status === "success" || task.status === "failed") && (
                      <div className="mb-2">
                        <div className="bg-gray-50 dark:bg-gray-800 rounded p-2">
                          <p className="text-xs text-gray-500 mb-0.5">Result</p>
                          <p className="text-xs font-mono text-gray-700 dark:text-gray-300 truncate">
                            {JSON.stringify(task.result).slice(0, 80)}
                            {JSON.stringify(task.result).length > 80 && "..."}
                          </p>
                        </div>
                      </div>
                    )}

                    {/* Compact Footer */}
                    <div className="flex items-center justify-between pt-2 border-t border-gray-100 dark:border-gray-800">
                      <div className="flex items-center gap-2 text-xs text-gray-500">
                        {task.execution_id && (
                          <span className="font-mono bg-gray-100 dark:bg-gray-800 px-1.5 py-0.5 rounded text-xs">
                            {task.execution_id.slice(-6)}
                          </span>
                        )}
                        <span>
                          {task.status === "completed" || task.status === "success" || task.status === "failed" 
                            ? `${new Date(task.created_at).toLocaleTimeString()}`
                            : new Date(task.created_at).toLocaleTimeString()
                          }
                        </span>
                      </div>
                      
                      {/* Compact Status indicators */}
                      {task.status === "running" && (
                        <div className="flex items-center gap-1 text-xs text-blue-600">
                          <div className="w-1.5 h-1.5 bg-blue-500 rounded-full animate-pulse" />
                          <span>Running</span>
                        </div>
                      )}
                      {(task.status === "success" || task.status === "completed") && (
                        <div className="flex items-center gap-1 text-xs text-green-600">
                          <CheckCircle2 className="w-2.5 h-2.5" />
                          <span>Done</span>
                        </div>
                      )}
                      {(task.status === "failed" || task.status === "error") && (
                        <div className="flex items-center gap-1 text-xs text-red-600">
                          <XCircle className="w-2.5 h-2.5" />
                          <span>Failed</span>
                        </div>
                      )}
                    </div>
                  </div>
                </div>
              </div>
            </div>
          </div>
        </TaskNavigationWrapper>
      ))}
    </div>
  );
=======
>>>>>>> caf15beb
}

export default async function TasksPage({ searchParams }: TasksPageProps) {
  const t = await getTranslations("TasksPage");
  const resolvedSearchParams = await searchParams;
  const searchQuery = typeof resolvedSearchParams.search === 'string' ? resolvedSearchParams.search : "";
  
  // Read tab from URL or fallback to cookie
  const cookieStore = await cookies();
  const cookieTab = cookieStore.get('tab_tasks')?.value;
  const tab = typeof resolvedSearchParams.tab === 'string' ? resolvedSearchParams.tab : (cookieTab || "grid");

  return (
    <ContentBlock
      header={{
        breadcrumb: [
          {label: t("title")},
        ],
      }}
      subheader={
        <>
          <SearchInput 
            urlParamName="search"
            urlPath="/tasks"
          />
          <TasksHeaderTabs />
        </>
      }
    >
      <Suspense 
        key={`${searchQuery}-${tab}`}
        fallback={
          <div className="flex items-center justify-center h-32">
            <LoadingSpinner />
          </div>
        }
      >
        <TasksData searchQuery={searchQuery} viewMode={tab} />
      </Suspense>
    </ContentBlock>
  );
}<|MERGE_RESOLUTION|>--- conflicted
+++ resolved
@@ -9,142 +9,6 @@
 
 interface TasksPageProps {
   searchParams: Promise<{ [key: string]: string | string[] | undefined }>;
-<<<<<<< HEAD
-}
-
-const statusIcons = {
-  running: <Loader2 className="h-3 w-3 text-blue-500 animate-spin" />,
-  completed: <CheckCircle2 className="h-3 w-3 text-green-500" />,
-  success: <CheckCircle2 className="h-3 w-3 text-green-500" />,
-  failed: <XCircle className="h-3 w-3 text-red-500" />,
-  error: <XCircle className="h-3 w-3 text-red-500" />,
-  warning: <AlertTriangle className="h-3 w-3 text-yellow-500" />,
-  paused: <AlertTriangle className="h-3 w-3 text-yellow-500" />
-};
-
-function AllTasksTable({ tasks }: { tasks: TaskWithAgent[] }) {
-  return (
-    <div className="grid gap-2">
-      {tasks.map((task) => (
-        <TaskNavigationWrapper key={task.id} taskId={task.id.toString()}>
-          <div className="group hover:shadow-md transition-all duration-200 border rounded-lg p-3 bg-white dark:bg-gray-900 cursor-pointer">
-            <div className="flex items-start justify-between">
-              <div className="flex-1 min-w-0">
-                <div className="flex items-start gap-3">
-                  {/* Smaller Status Indicator */}
-                  <div className="flex-shrink-0 mt-0.5">
-                    <div className={`w-2 h-2 rounded-full ${
-                      task.status === "running" ? "bg-blue-500 animate-pulse" :
-                      task.status === "completed" || task.status === "success" ? "bg-green-500" :
-                      task.status === "paused" ? "bg-yellow-500" :
-                      task.status === "failed" || task.status === "error" ? "bg-red-500" :
-                      "bg-gray-400"
-                    }`} />
-                  </div>
-
-                  {/* Compact Main Content */}
-                  <div className="flex-1 min-w-0">
-                    <div className="flex items-start justify-between mb-2">
-                      <div className="flex-1 min-w-0">
-                        <h3 className="text-base font-semibold text-gray-900 dark:text-gray-100 line-clamp-2 group-hover:text-primary transition-colors">
-                          {task.description}
-                        </h3>
-                        <div className="flex items-center gap-3 mt-1 text-xs text-gray-600 dark:text-gray-400">
-                          <div className="flex items-center gap-1">
-                            <Bot className="h-3 w-3" />
-                            <span>{task.agent_name || "Unknown Agent"}</span>
-                          </div>
-                          <div className="flex items-center gap-1">
-                            <Calendar className="h-3 w-3" />
-                            <span>{new Date(task.created_at).toLocaleDateString()}</span>
-                          </div>
-                          <span className="text-xs text-gray-500">
-                            ID: {task.id.toString().slice(-8)}
-                          </span>
-                        </div>
-                      </div>
-
-                      {/* Compact Status Badge */}
-                      <div className="flex items-center gap-1 ml-3">
-                        {statusIcons[task.status as keyof typeof statusIcons]}
-                        <Badge variant={
-                          task.status === "running" ? "default" :
-                          task.status === "paused" ? "secondary" :
-                          task.status === "completed" || task.status === "success" ? "default" :
-                          "destructive"
-                        } className="whitespace-nowrap text-xs px-1.5 py-0.5">
-                          {task.status.charAt(0).toUpperCase() + task.status.slice(1)}
-                        </Badge>
-                      </div>
-                    </div>
-
-                    {/* Compact Agent Description */}
-                    {task.agent_description && (
-                      <p className="text-xs text-gray-600 dark:text-gray-400 line-clamp-1 mb-2">
-                        {task.agent_description}
-                      </p>
-                    )}
-
-                    {/* Compact Result Preview */}
-                    {task.result && (task.status === "completed" || task.status === "success" || task.status === "failed") && (
-                      <div className="mb-2">
-                        <div className="bg-gray-50 dark:bg-gray-800 rounded p-2">
-                          <p className="text-xs text-gray-500 mb-0.5">Result</p>
-                          <p className="text-xs font-mono text-gray-700 dark:text-gray-300 truncate">
-                            {JSON.stringify(task.result).slice(0, 80)}
-                            {JSON.stringify(task.result).length > 80 && "..."}
-                          </p>
-                        </div>
-                      </div>
-                    )}
-
-                    {/* Compact Footer */}
-                    <div className="flex items-center justify-between pt-2 border-t border-gray-100 dark:border-gray-800">
-                      <div className="flex items-center gap-2 text-xs text-gray-500">
-                        {task.execution_id && (
-                          <span className="font-mono bg-gray-100 dark:bg-gray-800 px-1.5 py-0.5 rounded text-xs">
-                            {task.execution_id.slice(-6)}
-                          </span>
-                        )}
-                        <span>
-                          {task.status === "completed" || task.status === "success" || task.status === "failed" 
-                            ? `${new Date(task.created_at).toLocaleTimeString()}`
-                            : new Date(task.created_at).toLocaleTimeString()
-                          }
-                        </span>
-                      </div>
-                      
-                      {/* Compact Status indicators */}
-                      {task.status === "running" && (
-                        <div className="flex items-center gap-1 text-xs text-blue-600">
-                          <div className="w-1.5 h-1.5 bg-blue-500 rounded-full animate-pulse" />
-                          <span>Running</span>
-                        </div>
-                      )}
-                      {(task.status === "success" || task.status === "completed") && (
-                        <div className="flex items-center gap-1 text-xs text-green-600">
-                          <CheckCircle2 className="w-2.5 h-2.5" />
-                          <span>Done</span>
-                        </div>
-                      )}
-                      {(task.status === "failed" || task.status === "error") && (
-                        <div className="flex items-center gap-1 text-xs text-red-600">
-                          <XCircle className="w-2.5 h-2.5" />
-                          <span>Failed</span>
-                        </div>
-                      )}
-                    </div>
-                  </div>
-                </div>
-              </div>
-            </div>
-          </div>
-        </TaskNavigationWrapper>
-      ))}
-    </div>
-  );
-=======
->>>>>>> caf15beb
 }
 
 export default async function TasksPage({ searchParams }: TasksPageProps) {
