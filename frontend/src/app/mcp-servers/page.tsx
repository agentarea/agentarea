--- conflicted
+++ resolved
@@ -1,13 +1,10 @@
 import { listMCPServers, listMCPServerInstances } from "@/lib/api";
 import ClientWrapper from "./ClientWrapper";
-<<<<<<< HEAD
 import ContentBlock from "@/components/ContentBlock";
-=======
 import { Card, CardContent, CardHeader, CardTitle } from "@/components/ui/card";
 import { Button } from "@/components/ui/button";
 import Link from "next/link";
 import { Store, Wrench, ArrowRight, Plus, Settings } from "lucide-react";
->>>>>>> 26d4bd34
 
 export default async function MCPServersPage() {
   const [mcpServers, mcpInstances] = await Promise.all([
@@ -19,23 +16,6 @@
   const mcpInstanceList = mcpInstances.data || [];
 
   return (
-<<<<<<< HEAD
-    <ContentBlock 
-      header={{
-        breadcrumb: [
-          {label: "MCP Servers"},
-        ],
-        description: "Connect AI servers that provide tools, context, and capabilities to your agents",
-        controls: (
-          <div className="flex flex-col items-center lg:items-end gap-2">
-            <div className="flex items-center gap-2 text-xs text-muted-foreground">
-              <div className="h-1.5 w-1.5 bg-green-500 rounded-full animate-pulse"></div>
-              {mcpInstanceList.length} Active Servers
-            </div>
-            <div className="flex items-center gap-2 text-xs text-muted-foreground">
-              <div className="h-1.5 w-1.5 bg-blue-500 rounded-full"></div>
-              {mcpList.length} Available Specs
-=======
     <ClientWrapper>
       <div className="min-h-screen bg-gradient-to-br from-slate-50 via-white to-slate-100 dark:from-slate-900 dark:via-slate-800 dark:to-slate-900">
         <div className="max-w-4xl mx-auto px-4 sm:px-6 lg:px-8 py-8">
@@ -43,7 +23,6 @@
           <div className="mb-8 text-center">
             <div className="inline-flex items-center px-3 py-1 rounded-full bg-primary/10 text-primary text-sm font-medium mb-4">
               🚀 Model Context Protocol
->>>>>>> 26d4bd34
             </div>
             <h1 className="text-3xl lg:text-4xl font-bold bg-gradient-to-r from-slate-900 to-slate-600 dark:from-white dark:to-slate-300 bg-clip-text text-transparent mb-4">
               MCP Connections
@@ -52,14 +31,6 @@
               Connect AI servers that provide tools, context, and capabilities to your agents
             </p>
           </div>
-<<<<<<< HEAD
-        )
-    }}>
-
-<ClientWrapper>
-      <>
-=======
->>>>>>> 26d4bd34
 
           {/* Navigation Cards */}
           <div className="grid md:grid-cols-2 gap-6 mb-8">
@@ -148,11 +119,7 @@
             </div>
           </div>
         </div>
-<<<<<<< HEAD
-      </>
-=======
       </div>
->>>>>>> 26d4bd34
     </ClientWrapper>
 
     </ContentBlock>
