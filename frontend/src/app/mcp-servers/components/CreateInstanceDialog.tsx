"use client";

import { useState, useEffect } from "react";
import { Dialog, DialogContent, DialogDescription, DialogFooter, DialogHeader, DialogTitle } from "@/components/ui/dialog";
import { Button } from "@/components/ui/button";
import { Badge } from "@/components/ui/badge";
import { Alert, AlertDescription } from "@/components/ui/alert";
import { Loader2, CheckCircle, XCircle } from "lucide-react";
import { createMCPServerInstance, checkMCPServerInstanceConfiguration } from "@/lib/api";
import { useRouter } from "next/navigation";
import { toast } from "sonner";
import { MCPInstanceConfigForm } from "@/components/MCPInstanceConfigForm";

interface MCPServer {
  id: string;
  name: string;
  description: string;
  docker_image_url: string;
  version: string;
  tags: string[];
  status: string;
  is_public: boolean;
  env_schema?: Array<{
    name: string;
    description: string;
    required: boolean;
    default?: string;
  }>;
}

interface CreateInstanceDialogProps {
  open: boolean;
  onOpenChange: (open: boolean) => void;
  mcpServer: MCPServer | null;
}

export function CreateInstanceDialog({ open, onOpenChange, mcpServer }: CreateInstanceDialogProps) {
  const [instanceName, setInstanceName] = useState("");
  const [instanceDescription, setInstanceDescription] = useState("");
  const [envVars, setEnvVars] = useState<Record<string, string>>({});
  const [isCreating, setIsCreating] = useState(false);
  const [isChecking, setIsChecking] = useState(false);
  const [validationResult, setValidationResult] = useState<{
    valid: boolean;
    errors: string[];
    warnings: string[];
  } | null>(null);
  const router = useRouter();

  useEffect(() => {
    if (open && mcpServer) {
      setInstanceName(`${mcpServer.name} Instance`);
      setInstanceDescription(`Instance of ${mcpServer.name}`);
      const initialEnvVars: Record<string, string> = {};
      mcpServer.env_schema?.forEach(envVar => {
        initialEnvVars[envVar.name] = envVar.default || "";
      });
      setEnvVars(initialEnvVars);
      setValidationResult(null);
    }
<<<<<<< HEAD

    // If validation failed and not forcing, require explicit force
    if (!force && validationResult && !validationResult.valid) {
      toast.error('Configuration validation failed. Use "Force Create" to proceed anyway.');
      return;
    }

    setIsCreating(true);
    
    try {
      const instanceResult = await createMCPServerInstance({
        name: instanceName,
        description: instanceDescription,
        server_spec_id: mcpServer.id,
        json_spec: {
          image: mcpServer.docker_image_url,
          port: 8000,
          environment: envVars,
        }
      });

      if (instanceResult.error) {
        let errorMessage: string;
        if (Array.isArray(instanceResult.error)) {
          errorMessage = instanceResult.error.map(err => err.msg || err.message || String(err)).join(', ');
        } else if (typeof instanceResult.error === 'string') {
          errorMessage = instanceResult.error;
        } else if (instanceResult.error && typeof instanceResult.error === 'object' && 'detail' in instanceResult.error) {
          errorMessage = typeof instanceResult.error.detail === 'string' ? instanceResult.error.detail : 'Failed to create MCP instance';
        } else {
          errorMessage = 'Failed to create MCP instance';
        }
        throw new Error(errorMessage);
      }

      toast.success(`Successfully created ${instanceName}`);
      onOpenChange(false);
      router.refresh();
      
      // Reset form
      setInstanceName("");
      setInstanceDescription("");
      setEnvVars({});
      setValidationResult(null);
      setForceCreate(false);
    } catch (error) {
      console.error('Instance creation error:', error);
      toast.error(error instanceof Error ? error.message : 'Failed to create MCP instance');
    } finally {
      setIsCreating(false);
    }
  };
=======
  }, [open, mcpServer]);
>>>>>>> caf15beb

  const handleCancel = () => {
    onOpenChange(false);
    setInstanceName("");
    setInstanceDescription("");
    setEnvVars({});
    setValidationResult(null);
  };

  if (!mcpServer) return null;

  return (
    <Dialog open={open} onOpenChange={onOpenChange}>
      <DialogContent className="max-w-2xl max-h-[80vh] overflow-y-auto">
        <DialogHeader>
          <DialogTitle className="flex items-center gap-2">
            <span>Configure {mcpServer.name} Instance</span>
            <Badge variant="secondary" className="text-xs">
              {mcpServer.tags?.[0] || 'MCP'}
            </Badge>
          </DialogTitle>
          <DialogDescription>
            {mcpServer.description}
          </DialogDescription>
        </DialogHeader>

        <div className="space-y-4">
          <MCPInstanceConfigForm
            server={mcpServer as any}
            instanceName={instanceName}
            instanceDescription={instanceDescription}
            envVars={envVars}
            onChangeName={setInstanceName}
            onChangeDescription={setInstanceDescription}
            onChangeEnvVar={(key, value) => { setEnvVars(prev => ({ ...prev, [key]: value })); if (validationResult) setValidationResult(null); }}
            onValidate={async () => {
              setIsChecking(true);
              try {
                const checkResult = await checkMCPServerInstanceConfiguration({
                  json_spec: { image: mcpServer.docker_image_url, port: 8000, environment: envVars }
                });
                if (checkResult.error) {
                  toast.error('Failed to validate configuration');
                } else {
                  setValidationResult(checkResult.data);
                  if (checkResult.data.valid) toast.success('Configuration is valid!');
                  else toast.warning(`Configuration has ${checkResult.data.errors.length} error(s)`);
                }
              } catch (error) {
                console.error('Validation error:', error);
                toast.error('Failed to validate configuration');
              } finally {
                setIsChecking(false);
              }
            }}
            validateDisabled={isChecking || !instanceName.trim()}
            onForceCreate={async () => {
              setIsCreating(true);
              try {
                const instanceResult = await createMCPServerInstance({
                  name: instanceName,
                  description: instanceDescription,
                  server_spec_id: mcpServer.id,
                  json_spec: { image: mcpServer.docker_image_url, port: 8000, environment: envVars }
                });
                if (instanceResult.error) {
                  const msg = typeof instanceResult.error.detail === 'string' 
                    ? instanceResult.error.detail 
                    : 'Failed to create MCP instance';
                  throw new Error(msg);
                }
                toast.success(`Successfully created ${instanceName}`);
                onOpenChange(false);
                router.refresh();
                setInstanceName("");
                setInstanceDescription("");
                setEnvVars({});
                setValidationResult(null);
              } catch (error: any) {
                console.error('Instance creation error:', error);
                toast.error(error?.message || 'Failed to create MCP instance');
              } finally {
                setIsCreating(false);
              }
            }}
            forceCreateDisabled={isCreating || !instanceName.trim()}
            onSubmit={async (e) => {
              e.preventDefault();
              if (!validationResult) { toast.warning('Please validate the configuration first'); return; }
              if (validationResult && !validationResult.valid) { toast.error('Configuration validation failed. Use "Force Create" to proceed.'); return; }
              setIsCreating(true);
              try {
                const instanceResult = await createMCPServerInstance({
                  name: instanceName,
                  description: instanceDescription,
                  server_spec_id: mcpServer.id,
                  json_spec: { image: mcpServer.docker_image_url, port: 8000, environment: envVars }
                });
                if (instanceResult.error) {
                  const msg = typeof instanceResult.error.detail === 'string' 
                    ? instanceResult.error.detail 
                    : 'Failed to create MCP instance';
                  throw new Error(msg);
                }
                toast.success(`Successfully created ${instanceName}`);
                onOpenChange(false);
                router.refresh();
                setInstanceName("");
                setInstanceDescription("");
                setEnvVars({});
                setValidationResult(null);
              } catch (error: any) {
                console.error('Instance creation error:', error);
                toast.error(error?.message || 'Failed to create MCP instance');
              } finally {
                setIsCreating(false);
              }
            }}
            submitDisabled={isCreating || !instanceName.trim() || (validationResult ? !validationResult.valid : false)}
            submitLabel={isCreating ? 'Creating...' : 'Create Instance'}
            extraActions={(
              <Button variant="outline" onClick={handleCancel} disabled={isCreating} type="button">
                Cancel
              </Button>
            )}
            showContainerSummary
            containerImage={mcpServer.docker_image_url}
            containerPort={8000}
          />
        </div>
<<<<<<< HEAD

        <DialogFooter className="gap-2">
          <Button variant="outline" onClick={handleCancel} disabled={isCreating}>
            Cancel
          </Button>
          
          {validationResult && !validationResult.valid && (
            <Button
              variant="destructive"
              onClick={() => handleCreateInstance(true)}
              disabled={isCreating || !instanceName.trim()}
            >
              {isCreating ? (
                <>
                  <Loader2 className="h-4 w-4 mr-2 animate-spin" />
                  Force Creating...
                </>
              ) : (
                'Force Create'
              )}
            </Button>
          )}
          
          <Button 
            onClick={() => handleCreateInstance(false)} 
            disabled={isCreating || !instanceName.trim() || (validationResult !== null && !validationResult.valid)}
          >
            {isCreating ? (
              <>
                <Loader2 className="h-4 w-4 mr-2 animate-spin" />
                Creating...
              </>
            ) : (
              'Create Instance'
            )}
          </Button>
        </DialogFooter>
=======
>>>>>>> caf15beb
      </DialogContent>
    </Dialog>
  );
}<|MERGE_RESOLUTION|>--- conflicted
+++ resolved
@@ -58,62 +58,7 @@
       setEnvVars(initialEnvVars);
       setValidationResult(null);
     }
-<<<<<<< HEAD
-
-    // If validation failed and not forcing, require explicit force
-    if (!force && validationResult && !validationResult.valid) {
-      toast.error('Configuration validation failed. Use "Force Create" to proceed anyway.');
-      return;
-    }
-
-    setIsCreating(true);
-    
-    try {
-      const instanceResult = await createMCPServerInstance({
-        name: instanceName,
-        description: instanceDescription,
-        server_spec_id: mcpServer.id,
-        json_spec: {
-          image: mcpServer.docker_image_url,
-          port: 8000,
-          environment: envVars,
-        }
-      });
-
-      if (instanceResult.error) {
-        let errorMessage: string;
-        if (Array.isArray(instanceResult.error)) {
-          errorMessage = instanceResult.error.map(err => err.msg || err.message || String(err)).join(', ');
-        } else if (typeof instanceResult.error === 'string') {
-          errorMessage = instanceResult.error;
-        } else if (instanceResult.error && typeof instanceResult.error === 'object' && 'detail' in instanceResult.error) {
-          errorMessage = typeof instanceResult.error.detail === 'string' ? instanceResult.error.detail : 'Failed to create MCP instance';
-        } else {
-          errorMessage = 'Failed to create MCP instance';
-        }
-        throw new Error(errorMessage);
-      }
-
-      toast.success(`Successfully created ${instanceName}`);
-      onOpenChange(false);
-      router.refresh();
-      
-      // Reset form
-      setInstanceName("");
-      setInstanceDescription("");
-      setEnvVars({});
-      setValidationResult(null);
-      setForceCreate(false);
-    } catch (error) {
-      console.error('Instance creation error:', error);
-      toast.error(error instanceof Error ? error.message : 'Failed to create MCP instance');
-    } finally {
-      setIsCreating(false);
-    }
-  };
-=======
   }, [open, mcpServer]);
->>>>>>> caf15beb
 
   const handleCancel = () => {
     onOpenChange(false);
@@ -244,46 +189,6 @@
             containerPort={8000}
           />
         </div>
-<<<<<<< HEAD
-
-        <DialogFooter className="gap-2">
-          <Button variant="outline" onClick={handleCancel} disabled={isCreating}>
-            Cancel
-          </Button>
-          
-          {validationResult && !validationResult.valid && (
-            <Button
-              variant="destructive"
-              onClick={() => handleCreateInstance(true)}
-              disabled={isCreating || !instanceName.trim()}
-            >
-              {isCreating ? (
-                <>
-                  <Loader2 className="h-4 w-4 mr-2 animate-spin" />
-                  Force Creating...
-                </>
-              ) : (
-                'Force Create'
-              )}
-            </Button>
-          )}
-          
-          <Button 
-            onClick={() => handleCreateInstance(false)} 
-            disabled={isCreating || !instanceName.trim() || (validationResult !== null && !validationResult.valid)}
-          >
-            {isCreating ? (
-              <>
-                <Loader2 className="h-4 w-4 mr-2 animate-spin" />
-                Creating...
-              </>
-            ) : (
-              'Create Instance'
-            )}
-          </Button>
-        </DialogFooter>
-=======
->>>>>>> caf15beb
       </DialogContent>
     </Dialog>
   );
