import React from "react";
import { Cpu, ArrowRight } from "lucide-react";
import { FieldErrors, UseFieldArrayReturn, UseFieldArrayAppend } from 'react-hook-form';
import { getNestedErrorMessage } from "../utils/formUtils";
import type { AgentFormValues, BuiltinToolConfig } from "../types";
import type { components } from '@/api/schema';
import { useState, useEffect, useMemo } from "react";
import { TriggerControl } from "./TriggerControl";
import { Accordion } from "@/components/ui/accordion";
import { SelectableList } from "./SelectableList";
import { useTranslations } from "next-intl";
import ConfigSheet from "./ConfigSheet";
import { Button } from "@/components/ui/button";
<<<<<<< HEAD
import { Card, CardContent, CardHeader, CardTitle } from "@/components/ui/card";
import { Checkbox } from "@/components/ui/checkbox";
import { BuiltinToolIconGrid } from "./BuiltinToolIconGrid";
import client from '@/lib/client';
=======
import { toast } from "sonner";
import { createMCPServerInstance, checkMCPServerInstanceConfiguration, getMCPServerInstance, updateMCPServerInstance } from "@/lib/api";
import { MCPInstanceConfigForm } from "@/components/MCPInstanceConfigForm";
import AccordionControl from "./AccordionControl";
import FormLabel from "@/components/FormLabel/FormLabel";
>>>>>>> caf15beb

type MCPServer = components["schemas"]["MCPServerResponse"];


type ToolConfigProps = {
  control: any;
  errors: FieldErrors<AgentFormValues>;
  toolFields: UseFieldArrayReturn<AgentFormValues, "tools_config.mcp_server_configs", "id">["fields"];
  removeTool: (index: number) => void;
  appendTool: UseFieldArrayAppend<AgentFormValues, "tools_config.mcp_server_configs">;
  mcpServers: MCPServer[];
  mcpInstanceList: any[];
  builtinTools: any[];
  builtinToolFields?: UseFieldArrayReturn<AgentFormValues, "tools_config.builtin_tools", "id">["fields"];
  removeBuiltinTool?: (index: number) => void;
  appendBuiltinTool?: UseFieldArrayAppend<AgentFormValues, "tools_config.builtin_tools">;
};

const ToolConfig = ({ 
  control, 
  errors, 
  toolFields, 
  removeTool, 
  appendTool, 
  mcpServers, 
  mcpInstanceList,
  builtinTools,
  builtinToolFields,
  removeBuiltinTool,
  appendBuiltinTool
}: ToolConfigProps) => {
  const [accordionValue, setAccordionValue] = useState<string>("tools");
  const [isSheetOpen, setIsSheetOpen] = useState(false);
  const [scrollToolId, setScrollToolId] = useState<string | null>(null);
  const [loadingBuiltinTools, setLoadingBuiltinTools] = useState(false);
  const t = useTranslations('AgentsPage');

  // Configure server overlay (like marketplace, but in sheet)
  const [configureServerSheetOpen, setConfigureServerSheetOpen] = useState(false);
  const [selectedServer, setSelectedServer] = useState<MCPServer | null>(null);
  const [isEditingInstance, setIsEditingInstance] = useState(false);
  const [editingInstanceId, setEditingInstanceId] = useState<string | null>(null);
  const [instanceName, setInstanceName] = useState("");
  const [instanceDescription, setInstanceDescription] = useState("");
  const [envVars, setEnvVars] = useState<Record<string, string>>({});
  const [isChecking, setIsChecking] = useState(false);
  const [isCreating, setIsCreating] = useState(false);
  const [validationResult, setValidationResult] = useState<{ valid: boolean; errors: string[]; warnings: string[] } | null>(null);

  // Keep a local copy of active instances so the list updates immediately after creation
  const [activeInstances, setActiveInstances] = useState<any[]>(mcpInstanceList || []);
  useEffect(() => {
<<<<<<< HEAD
    const fetchBuiltinTools = async () => {
      setLoadingBuiltinTools(true);
      try {
        // Fallback to static data since API endpoint may not be available yet
        setBuiltinTools(BUILTIN_TOOLS);
      } catch (error) {
        console.error('Failed to fetch builtin tools:', error);
        // Fallback to static data
        setBuiltinTools(BUILTIN_TOOLS);
      } finally {
        setLoadingBuiltinTools(false);
      }
    };
=======
    setActiveInstances(mcpInstanceList || []);
    // eslint-disable-next-line react-hooks/exhaustive-deps
  }, [JSON.stringify(mcpInstanceList)]);
>>>>>>> caf15beb


  // Builtin tools helpers for unified selector
  const handleAddBuiltinTool = (toolName: string) => {
    if (!appendBuiltinTool) return;
    
    const exists = builtinToolFields?.some(field => field.tool_name === toolName) || false;
    if (!exists) {
      appendBuiltinTool({ tool_name: toolName });
    }
  };

  const handleRemoveBuiltinTool = (toolName: string) => {
    if (!removeBuiltinTool) return;
    
    const index = builtinToolFields?.findIndex(field => field.tool_name === toolName) ?? -1;
    if (index !== -1) {
      removeBuiltinTool(index);
    }
  };

  const handleUpdateBuiltinToolConfig = (toolName: string, disabledMethods: { [methodName: string]: boolean }) => {
    if (!builtinToolFields || !removeBuiltinTool || !appendBuiltinTool) return;
    
    const index = builtinToolFields.findIndex(field => field.tool_name === toolName);
    if (index !== -1) {
      // Update existing tool config
      removeBuiltinTool(index);
      appendBuiltinTool({ 
        tool_name: toolName,
        disabled_methods: Object.keys(disabledMethods).length > 0 ? disabledMethods : undefined
      });
    }
  };

  const getSelectedBuiltinTools = () => {
    return builtinToolFields?.map(field => ({
      tool_name: field.tool_name,
      disabled_methods: field.disabled_methods || {}
    })) || [];
  };

  // MCP server helpers  
  const handleAddTools = (servers: MCPServer[]) => {
    if (!servers?.length) return;
    const configs = servers.map((server) => ({
      mcp_server_id: server.id,
      allowed_tools: [],
    }));
    appendTool(configs);
  };

  const handleRemoveTool = (serverId: string) => {
    const idx = toolFields.findIndex((item) => item.mcp_server_id === serverId);
    if (idx !== -1) {
      removeTool(idx);
    }
  };

  const handleAddConfigurationTools = (server: MCPServer) => {
    setSelectedServer(server);
    setIsEditingInstance(false);
    setEditingInstanceId(null);
    const defaultName = `${server.name} Instance`;
    const defaultDescription = `Instance of ${server.name}`;
    setInstanceName(defaultName);
    setInstanceDescription(defaultDescription);
    const initialEnv: Record<string, string> = {};
    (server.env_schema || []).forEach((envVar: any) => {
      const name = (envVar && (envVar.name as string)) || "";
      if (!name) return;
      const defVal = (envVar.default as string | undefined) || "";
      initialEnv[name] = defVal;
    });
    setEnvVars(initialEnv);
    setValidationResult(null);
    setConfigureServerSheetOpen(true);
  };

  const editTool = async (index: number) => {
    const tool = toolFields[index];
    if (!tool) return;
    try {
      const instanceId = tool.mcp_server_id as unknown as string;
      const { data: instance, error } = await getMCPServerInstance(instanceId);
      if (error || !instance) {
        toast.error('Failed to load instance for editing');
        return;
      }
      const serverSpec = mcpServers.find((s) => s.id === (instance as any).server_spec_id) || null;
      if (!serverSpec) {
        toast.error('Server specification not found');
        return;
      }
      setSelectedServer(serverSpec);
      setIsEditingInstance(true);
      setEditingInstanceId(instanceId);
      setInstanceName((instance as any).name || '');
      setInstanceDescription((instance as any).description || '');
      const env = ((instance as any).json_spec?.environment as Record<string, string>) || {};
      setEnvVars(env);
      setValidationResult(null);
      setConfigureServerSheetOpen(true);
    } catch (e) {
      console.error(e);
      toast.error('Could not open edit form');
    }
  };

  useEffect(() => {
    if (isSheetOpen && scrollToolId) {
      const timer = setTimeout(() => {
        const el = document.getElementById(`active-mcp-${scrollToolId}`) || document.getElementById(`mcp-${scrollToolId}`);
        el?.scrollIntoView({ behavior: 'smooth', block: 'center' });
      }, 100);
      return () => clearTimeout(timer);
    }
  }, [isSheetOpen, scrollToolId]);

  const note = useMemo(() => (
    <>
      <p>Add MCP servers to enable tools for your agent.</p>
      <p>You can add multiple servers and configure them individually.</p>
    </>
  ), []);

  const title = useMemo(() => (
    <div className="flex items-center gap-2">
      <FormLabel icon={Cpu} className="cursor-pointer">Agent Tools</FormLabel>
    </div>
  ), []);

  return (
    <>
      {/* Builtin Tools Section */}
      {/**
       * <Card>
       *   <CardHeader>
       *     <CardTitle className="flex items-center gap-2">
       *       <Calculator className="h-4 w-4" />
       *       Tools Configuration
       *     </CardTitle>
       *   </CardHeader>
       *   <CardContent>
       *     <BuiltinToolIconGrid
       *       builtinTools={builtinTools}
       *       selectedTools={getSelectedBuiltinTools()}
       *       onAddTool={handleAddBuiltinTool}
       *       onRemoveTool={handleRemoveBuiltinTool}
       *       onUpdateToolConfig={handleUpdateBuiltinToolConfig}
       *       loading={loadingBuiltinTools}
       *     />
       *   </CardContent>
       * </Card>
       */}

      <AccordionControl
        id="tools"
        accordionValue={accordionValue}
        setAccordionValue={setAccordionValue}
        title={title}
        note={note}
        mainControl={
          <ConfigSheet
            title={t('create.toolsMcp')}
            description={t('create.toolsMcpDescription')}
            triggerText="Tool"
            className="ml-auto"
            open={isSheetOpen}
            onOpenChange={setIsSheetOpen}
          >
            <div className="flex flex-col overflow-y-auto space-y-4">
              <div className="font-semibold">Active MCP Servers</div>
              <SelectableList
                items={activeInstances}
                prefix="active-mcp"
                extractTitle={(instance) => instance.name || instance.id}
                onAdd={(instance) => handleAddTools([instance])}
                onRemove={(instance) => handleRemoveTool(instance.id)}
                selectedIds={toolFields.map((item) => item.mcp_server_id)}
                openItemId={scrollToolId}
                renderContent={() => (
                  <div className="p-4 text-sm text-muted-foreground">Active</div>
                )}
              />
              <div className="font-semibold">Available MCP Servers</div>
              <SelectableList
                disableExpand={true}
                items={mcpServers}
                prefix="mcp"
                extractTitle={(server) => server.name}
                onAdd={(server) => handleAddConfigurationTools(server)}
                onRemove={(server) => handleRemoveTool(server.id)}
                selectedIds={toolFields.map((item) => item.mcp_server_id)}
                openItemId={scrollToolId}
                inactiveLabel={<>Configure <ArrowRight className="h-3 w-3" /></>}
                renderContent={() => (
                  <div className="p-4 text-sm text-muted-foreground">Available</div>
                )}
              />
            </div>
          </ConfigSheet>
        }
      >
        <div className="space-y-4">
          {toolFields.length > 0 ? (
            <Accordion type="multiple" id="mcp-tools-items" className="space-y-2">
              {toolFields.map((item, index) => (
                <TriggerControl 
                  name={`tools_config.mcp_server_configs.${index}.mcp_server_id`}
                  enabledName={`tools_config.mcp_server_configs.${index}.enabled`}
                  key={`tool-${index}`}
                  trigger={
                    activeInstances.find((option: any) => option.id === item.mcp_server_id) ||
                    mcpServers.find((option) => option.id === item.mcp_server_id) ||
                    undefined
                  }
                  index={index}
                  control={control}
                  removeEvent={() => removeTool(index)}
                  editEvent={() => editTool(index)}
                />
              ))}
            </Accordion>
          ) : (
            <div className="cursor-default mt-2 items-center gap-2 p-3 border rounded-md text-muted-foreground/50 text-xs text-center">
              Add MCP Servers to your agent to enable tool use.
            </div>
          )}
        </div>
      </AccordionControl>

      {getNestedErrorMessage(errors, 'tools_config.mcp_server_configs') && 
        <p className="text-sm text-red-500 mt-1">{getNestedErrorMessage(errors, 'tools_config.mcp_server_configs')}</p>}
      {getNestedErrorMessage(errors, 'tools_config.builtin_tools') && 
        <p className="text-sm text-red-500 mt-1">{getNestedErrorMessage(errors, 'tools_config.builtin_tools')}</p>}
      {getNestedErrorMessage(errors, 'tools_config') && 
        <p className="text-sm text-red-500 mt-1">{getNestedErrorMessage(errors, 'tools_config')}</p>}

      {/* Configure Server Sheet overlay */}
      <ConfigSheet
        className="md:min-w-[500px]"
        title={selectedServer ? `${isEditingInstance ? 'Edit' : 'Configure'} ${selectedServer.name} Instance` : 'Configure MCP Server'}
        description={selectedServer?.description || ''}
        triggerClassName="hidden"
        open={configureServerSheetOpen}
        onOpenChange={setConfigureServerSheetOpen}
      >
        {selectedServer && (
          <div className="flex flex-col gap-4 overflow-y-auto pb-4">
            <MCPInstanceConfigForm
              renderAsForm={false}
              server={selectedServer}
              instanceName={instanceName}
              instanceDescription={instanceDescription}
              envVars={envVars}
              onChangeName={setInstanceName}
              onChangeDescription={setInstanceDescription}
              onChangeEnvVar={(name, value) => { setEnvVars((prev) => ({ ...prev, [name]: value })); if (validationResult) setValidationResult(null); }}
              onValidate={async () => { if (!selectedServer) return; setIsChecking(true); try { const check = await checkMCPServerInstanceConfiguration({ json_spec: { image: selectedServer.docker_image_url, port: 8000, environment: envVars } }); if (check.error) { toast.error('Failed to validate configuration'); } else { setValidationResult(check.data); if (check.data.valid) toast.success('Configuration is valid!'); else toast.warning(`Configuration has ${check.data.errors.length} error(s)`); } } catch (err) { console.error(err); toast.error('Validation failed'); } finally { setIsChecking(false); } }}
              onForceCreate={isEditingInstance ? undefined : async () => { if (!selectedServer) return; setIsCreating(true); try { const res = await createMCPServerInstance({ name: instanceName, description: instanceDescription, server_spec_id: selectedServer.id, json_spec: { image: selectedServer.docker_image_url, port: 8000, environment: envVars } }); if (res.error) throw new Error(typeof res.error.detail === 'string' ? res.error.detail : 'Failed to create instance'); toast.success(`Successfully created ${instanceName}`); if (res.data?.id) { setActiveInstances((prev) => { const exists = prev.some((i) => i.id === res.data!.id); return exists ? prev : [res.data!, ...prev]; }); appendTool([{ mcp_server_id: res.data.id, allowed_tools: [] } as any]); } setConfigureServerSheetOpen(false); } catch (err: any) { console.error(err); toast.error(err?.message || 'Failed to create instance'); } finally { setIsCreating(false); } }}
              onSubmit={async () => { if (!selectedServer) return; if (!isEditingInstance) { if (!validationResult) { toast.warning('Please validate the configuration first'); return; } if (validationResult && !validationResult.valid) { toast.error('Configuration validation failed. Use "Force Create" to proceed.'); return; } } setIsCreating(true); try { if (isEditingInstance && editingInstanceId) { const payload = { name: instanceName, description: instanceDescription, json_spec: { image: selectedServer.docker_image_url, port: 8000, environment: envVars } } as any; const { error } = await updateMCPServerInstance(editingInstanceId, payload); if (error) throw new Error(typeof (error as any).detail === 'string' ? (error as any).detail : 'Failed to update instance'); toast.success(`Successfully updated ${instanceName}`); setActiveInstances((prev) => prev.map((i: any) => i.id === editingInstanceId ? { ...i, name: instanceName, description: instanceDescription, json_spec: payload.json_spec } : i)); } else { const res = await createMCPServerInstance({ name: instanceName, description: instanceDescription, server_spec_id: selectedServer.id, json_spec: { image: selectedServer.docker_image_url, port: 8000, environment: envVars } }); if (res.error) throw new Error(typeof res.error.detail === 'string' ? res.error.detail : 'Failed to create instance'); toast.success(`Successfully created ${instanceName}`); if (res.data?.id) { setActiveInstances((prev) => { const exists = prev.some((i) => i.id === res.data!.id); return exists ? prev : [res.data!, ...prev]; }); appendTool([{ mcp_server_id: res.data.id, allowed_tools: [] } as any]); } } setConfigureServerSheetOpen(false); setIsEditingInstance(false); setEditingInstanceId(null); } catch (err: any) { console.error(err); toast.error(err?.message || (isEditingInstance ? 'Failed to update instance' : 'Failed to create instance')); } finally { setIsCreating(false); } }}
              submitDisabled={isCreating || !instanceName.trim() || (!isEditingInstance && (validationResult ? !validationResult.valid : false))}
              validateDisabled={isChecking || !instanceName.trim()}
              forceCreateDisabled={isEditingInstance || isCreating || !instanceName.trim()}
              submitLabel={isCreating ? (isEditingInstance ? 'Updating...' : 'Creating...') : (isEditingInstance ? 'Update Instance' : 'Create Instance')}
              extraActions={(
                <Button
                  variant="outline"
                  onClick={() => setConfigureServerSheetOpen(false)}
                  disabled={isCreating}
                  type="button"
                >
                  Cancel
                </Button>
              )}
            />
          </div>
        )}
      </ConfigSheet>
    </>
  );
};

export default ToolConfig;<|MERGE_RESOLUTION|>--- conflicted
+++ resolved
@@ -11,18 +11,15 @@
 import { useTranslations } from "next-intl";
 import ConfigSheet from "./ConfigSheet";
 import { Button } from "@/components/ui/button";
-<<<<<<< HEAD
 import { Card, CardContent, CardHeader, CardTitle } from "@/components/ui/card";
 import { Checkbox } from "@/components/ui/checkbox";
 import { BuiltinToolIconGrid } from "./BuiltinToolIconGrid";
 import client from '@/lib/client';
-=======
 import { toast } from "sonner";
 import { createMCPServerInstance, checkMCPServerInstanceConfiguration, getMCPServerInstance, updateMCPServerInstance } from "@/lib/api";
 import { MCPInstanceConfigForm } from "@/components/MCPInstanceConfigForm";
 import AccordionControl from "./AccordionControl";
 import FormLabel from "@/components/FormLabel/FormLabel";
->>>>>>> caf15beb
 
 type MCPServer = components["schemas"]["MCPServerResponse"];
 
@@ -75,25 +72,9 @@
   // Keep a local copy of active instances so the list updates immediately after creation
   const [activeInstances, setActiveInstances] = useState<any[]>(mcpInstanceList || []);
   useEffect(() => {
-<<<<<<< HEAD
-    const fetchBuiltinTools = async () => {
-      setLoadingBuiltinTools(true);
-      try {
-        // Fallback to static data since API endpoint may not be available yet
-        setBuiltinTools(BUILTIN_TOOLS);
-      } catch (error) {
-        console.error('Failed to fetch builtin tools:', error);
-        // Fallback to static data
-        setBuiltinTools(BUILTIN_TOOLS);
-      } finally {
-        setLoadingBuiltinTools(false);
-      }
-    };
-=======
     setActiveInstances(mcpInstanceList || []);
     // eslint-disable-next-line react-hooks/exhaustive-deps
   }, [JSON.stringify(mcpInstanceList)]);
->>>>>>> caf15beb
 
 
   // Builtin tools helpers for unified selector
