import os
from functools import lru_cache
from pydantic_settings import BaseSettings
from sqlalchemy import create_engine
from sqlalchemy.orm import sessionmaker, Session
from typing import Generator, Optional

class DatabaseSettings(BaseSettings):
    POSTGRES_USER: str = "postgres"
    POSTGRES_PASSWORD: str = "postgres"
    POSTGRES_HOST: str = "db"
    POSTGRES_PORT: str = "5432"
    POSTGRES_DB: str = "aiagents"

<<<<<<< HEAD
class ApplicationConfig(BaseSettings):
    # AWS Settings
    aws_access_key_id: str = os.getenv("AWS_ACCESS_KEY_ID")
    aws_secret_access_key: str = os.getenv("AWS_SECRET_ACCESS_KEY")
    aws_region: str = os.getenv("AWS_REGION", "us-east-1")
    s3_bucket_name: str = os.getenv("S3_BUCKET_NAME")
    aws_endpoint_url: str = os.getenv("AWS_ENDPOINT_URL")
=======
    @property
    def database_url(self) -> str:
        return f"postgresql://{self.POSTGRES_USER}:{self.POSTGRES_PASSWORD}@{self.POSTGRES_HOST}:{self.POSTGRES_PORT}/{self.POSTGRES_DB}"
>>>>>>> b6f978a2

    class Config:
        env_file = ".env"

class AWSSettings(BaseSettings):
    AWS_ACCESS_KEY_ID: str
    AWS_SECRET_ACCESS_KEY: str
    AWS_REGION: str = "us-east-1"
    S3_BUCKET_NAME: str
    AWS_ENDPOINT_URL: Optional[str] = None
    PUBLIC_S3_ENDPOINT: Optional[str] = None  # Public endpoint for frontend access

    class Config:
        env_file = ".env"

class AppSettings(BaseSettings):
    APP_NAME: str = "AI Agent Service"
    DEBUG: bool = False

    class Config:
        env_file = ".env"

@lru_cache()
def get_db_settings() -> DatabaseSettings:
    return DatabaseSettings()

@lru_cache()
def get_aws_settings() -> AWSSettings:
    return AWSSettings()

@lru_cache()
<<<<<<< HEAD
def get_application_config() -> ApplicationConfig:
    return ApplicationConfig()
=======
def get_app_settings() -> AppSettings:
    return AppSettings()

class Database:
    def __init__(self, db_settings: DatabaseSettings = None):
        self.db_settings = db_settings or get_db_settings()
        self.engine = create_engine(
            self.db_settings.database_url,
            pool_pre_ping=True,
            pool_recycle=3600,
            pool_timeout=30,
            max_overflow=10,
            pool_size=5,
        )
        self.SessionLocal = sessionmaker(autocommit=False, autoflush=False, bind=self.engine)
>>>>>>> b6f978a2

    def get_db(self) -> Generator[Session, None, None]:
        db = self.SessionLocal()
        try:
            yield db
        finally:
            db.close()

def get_s3_client():
<<<<<<< HEAD
    settings = get_application_config()
=======
    aws_settings = get_aws_settings()
>>>>>>> b6f978a2
    import boto3

    return boto3.client(
        "s3",
        aws_access_key_id=aws_settings.AWS_ACCESS_KEY_ID,
        aws_secret_access_key=aws_settings.AWS_SECRET_ACCESS_KEY,
        region_name=aws_settings.AWS_REGION,
        endpoint_url=aws_settings.AWS_ENDPOINT_URL,
    )

<<<<<<< HEAD

# Database setup
settings = get_application_config()
engine = create_engine(settings.database_url)
SessionLocal = sessionmaker(autocommit=False, autoflush=False, bind=engine)


def get_db():
    db = SessionLocal()
    try:
        yield db
    finally:
        db.close()
=======
# Create global instances
db = Database()
get_db = db.get_db
>>>>>>> b6f978a2
<|MERGE_RESOLUTION|>--- conflicted
+++ resolved
@@ -4,6 +4,7 @@
 from sqlalchemy import create_engine
 from sqlalchemy.orm import sessionmaker, Session
 from typing import Generator, Optional
+
 
 class DatabaseSettings(BaseSettings):
     POSTGRES_USER: str = "postgres"
@@ -12,22 +13,13 @@
     POSTGRES_PORT: str = "5432"
     POSTGRES_DB: str = "aiagents"
 
-<<<<<<< HEAD
-class ApplicationConfig(BaseSettings):
-    # AWS Settings
-    aws_access_key_id: str = os.getenv("AWS_ACCESS_KEY_ID")
-    aws_secret_access_key: str = os.getenv("AWS_SECRET_ACCESS_KEY")
-    aws_region: str = os.getenv("AWS_REGION", "us-east-1")
-    s3_bucket_name: str = os.getenv("S3_BUCKET_NAME")
-    aws_endpoint_url: str = os.getenv("AWS_ENDPOINT_URL")
-=======
     @property
     def database_url(self) -> str:
         return f"postgresql://{self.POSTGRES_USER}:{self.POSTGRES_PASSWORD}@{self.POSTGRES_HOST}:{self.POSTGRES_PORT}/{self.POSTGRES_DB}"
->>>>>>> b6f978a2
 
     class Config:
         env_file = ".env"
+
 
 class AWSSettings(BaseSettings):
     AWS_ACCESS_KEY_ID: str
@@ -40,6 +32,7 @@
     class Config:
         env_file = ".env"
 
+
 class AppSettings(BaseSettings):
     APP_NAME: str = "AI Agent Service"
     DEBUG: bool = False
@@ -47,21 +40,21 @@
     class Config:
         env_file = ".env"
 
+
 @lru_cache()
 def get_db_settings() -> DatabaseSettings:
     return DatabaseSettings()
+
 
 @lru_cache()
 def get_aws_settings() -> AWSSettings:
     return AWSSettings()
 
+
 @lru_cache()
-<<<<<<< HEAD
-def get_application_config() -> ApplicationConfig:
-    return ApplicationConfig()
-=======
 def get_app_settings() -> AppSettings:
     return AppSettings()
+
 
 class Database:
     def __init__(self, db_settings: DatabaseSettings = None):
@@ -74,8 +67,9 @@
             max_overflow=10,
             pool_size=5,
         )
-        self.SessionLocal = sessionmaker(autocommit=False, autoflush=False, bind=self.engine)
->>>>>>> b6f978a2
+        self.SessionLocal = sessionmaker(
+            autocommit=False, autoflush=False, bind=self.engine
+        )
 
     def get_db(self) -> Generator[Session, None, None]:
         db = self.SessionLocal()
@@ -84,12 +78,9 @@
         finally:
             db.close()
 
+
 def get_s3_client():
-<<<<<<< HEAD
-    settings = get_application_config()
-=======
     aws_settings = get_aws_settings()
->>>>>>> b6f978a2
     import boto3
 
     return boto3.client(
@@ -100,22 +91,7 @@
         endpoint_url=aws_settings.AWS_ENDPOINT_URL,
     )
 
-<<<<<<< HEAD
 
-# Database setup
-settings = get_application_config()
-engine = create_engine(settings.database_url)
-SessionLocal = sessionmaker(autocommit=False, autoflush=False, bind=engine)
-
-
-def get_db():
-    db = SessionLocal()
-    try:
-        yield db
-    finally:
-        db.close()
-=======
 # Create global instances
 db = Database()
-get_db = db.get_db
->>>>>>> b6f978a2
+get_db = db.get_db